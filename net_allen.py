from unet3d import model
import torch
from unet3d import utils
from unet3d import config
from unet3d.model import get_model
<<<<<<< HEAD
import numpy as np
=======
import numpy as np 
import torch
import augment.transforms as transforms

>>>>>>> 65498855
import os

in_channels = 1
out_channels = 2

final_sigmoid = False
config_file_path = os.environ['UNET_CONFIG_PATH']

config = config._load_config_yaml(config_file_path)
InstantiatedModel = get_model(config)

# InstantiatedModel = model.UNet3D( in_channels,
#                                         out_channels, 
#                                         final_sigmoid,
#                                         f_maps=32,
#                                         layer_order='crg',
#                                         num_groups=8)

InstantiatedModel.training = False

def pre_process(input_numpy_patch):
    input_numpy_patch *= 255 # chunkflow scales integer values to [0,1]
    input_numpy_patch = (input_numpy_patch - 124.7)/54.5
    #img = np.squeeze(input_numpy_patch)
    # transpose (the data is always CDHW)
    # img = np.transpose(input_numpy_patch, (0,1,4,2,3))
    print(input_numpy_patch.shape, np.max(input_numpy_patch), np.min(input_numpy_patch))
<<<<<<< HEAD
    input_patch = torch.from_numpy(input_numpy_patch)
=======
    input_patch = torch.from_numpy(input_numpy_patch).Normalize()
>>>>>>> 65498855
    input_patch = input_patch.cuda()
    return input_patch

def post_process(net_output):
    # the network output did not have sigmoid applied
<<<<<<< HEAD
    # output_patch = net_output.softmax(dim=1).sigmoid()

    print(net_output.shape)
    net_output=net_output[:,1:,:,:,:]
    print(net_output.shape)
    
    
=======
    output_patch = net_output.sigmoid()
    print(net_output.shape)
    net_output = output_patch[:,1:,:,:,:]
    print(net_output.shape)
    #net_output_mask = torch.argmax(output_patch, 1)
    #print(net_output_mask.shape, net_output.shape)
>>>>>>> 65498855
    return net_output

def load_model(checkpointpath):
    model = InstantiatedModel
    state = utils.load_checkpoint(checkpointpath, model, map_location='cuda:0')
    model.cuda()
<<<<<<< HEAD
    model.eval()
    return model
=======
    return model

def apply_transformation(input, transformer_config):
    mean, std = calculate_mean_and_std(input)
    transformer = transforms.get_transformer(transformer_config, mean, std, 'test')
    transformed_data = transformer(input)
    return transformed_data

def calculate_mean_and_std(input):
    """
    Compute a mean/std of the raw stack for normalization.
    This is an in-memory implementation, override this method
    with the chunk-based computation if you're working with huge H5 files.
    :return: a tuple of (mean, std) of the raw data
    """
    return input.mean(keepdims=True), input.std(keepdims=True)
>>>>>>> 65498855
<|MERGE_RESOLUTION|>--- conflicted
+++ resolved
@@ -3,14 +3,8 @@
 from unet3d import utils
 from unet3d import config
 from unet3d.model import get_model
-<<<<<<< HEAD
 import numpy as np
-=======
-import numpy as np 
-import torch
-import augment.transforms as transforms
 
->>>>>>> 65498855
 import os
 
 in_channels = 1
@@ -38,56 +32,23 @@
     # transpose (the data is always CDHW)
     # img = np.transpose(input_numpy_patch, (0,1,4,2,3))
     print(input_numpy_patch.shape, np.max(input_numpy_patch), np.min(input_numpy_patch))
-<<<<<<< HEAD
     input_patch = torch.from_numpy(input_numpy_patch)
-=======
-    input_patch = torch.from_numpy(input_numpy_patch).Normalize()
->>>>>>> 65498855
+
     input_patch = input_patch.cuda()
     return input_patch
 
 def post_process(net_output):
     # the network output did not have sigmoid applied
-<<<<<<< HEAD
-    # output_patch = net_output.softmax(dim=1).sigmoid()
-
     print(net_output.shape)
     net_output=net_output[:,1:,:,:,:]
     print(net_output.shape)
-    
-    
-=======
-    output_patch = net_output.sigmoid()
-    print(net_output.shape)
-    net_output = output_patch[:,1:,:,:,:]
-    print(net_output.shape)
-    #net_output_mask = torch.argmax(output_patch, 1)
-    #print(net_output_mask.shape, net_output.shape)
->>>>>>> 65498855
+
     return net_output
 
 def load_model(checkpointpath):
     model = InstantiatedModel
     state = utils.load_checkpoint(checkpointpath, model, map_location='cuda:0')
     model.cuda()
-<<<<<<< HEAD
+
     model.eval()
     return model
-=======
-    return model
-
-def apply_transformation(input, transformer_config):
-    mean, std = calculate_mean_and_std(input)
-    transformer = transforms.get_transformer(transformer_config, mean, std, 'test')
-    transformed_data = transformer(input)
-    return transformed_data
-
-def calculate_mean_and_std(input):
-    """
-    Compute a mean/std of the raw stack for normalization.
-    This is an in-memory implementation, override this method
-    with the chunk-based computation if you're working with huge H5 files.
-    :return: a tuple of (mean, std) of the raw data
-    """
-    return input.mean(keepdims=True), input.std(keepdims=True)
->>>>>>> 65498855
