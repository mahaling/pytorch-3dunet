from unet3d import model
import torch
from unet3d import utils
from unet3d import config
from unet3d.model import get_model

import os

in_channels = 1
out_channels = 2

final_sigmoid = False
config_file_path = os.environ['UNET_CONFIG_PATH']

config = config._load_config_yaml(config_file_path)
InstantiatedModel = get_model(config)

# InstantiatedModel = model.UNet3D( in_channels,
#                                         out_channels, 
#                                         final_sigmoid,
#                                         f_maps=32,
#                                         layer_order='crg',
#                                         num_groups=8)

InstantiatedModel.training = False

def pre_process(input_numpy_patch):
    input_numpy_patch *= 255 # chunkflow scales integer values to [0,1]
    input_patch = torch.from_numpy(input_numpy_patch)
    input_patch = input_patch.cuda()
    return input_patch

def post_processing(net_output):
    # the network output did not have sigmoid applied
    output_patch = net_output.sigmoid()

    return output_patch

def load_model(checkpointpath):
    model = InstantiatedModel
<<<<<<< HEAD
    state = utils.load_checkpoint(checkpointpath, model, map_location='gpu')
=======
    state = utils.load_checkpoint(checkpointpath, model, map_location='cuda:0')
>>>>>>> c09ad620
    model.cuda()
    return model<|MERGE_RESOLUTION|>--- conflicted
+++ resolved
@@ -38,10 +38,6 @@
 
 def load_model(checkpointpath):
     model = InstantiatedModel
-<<<<<<< HEAD
-    state = utils.load_checkpoint(checkpointpath, model, map_location='gpu')
-=======
     state = utils.load_checkpoint(checkpointpath, model, map_location='cuda:0')
->>>>>>> c09ad620
     model.cuda()
     return model