import logging
import os
import sys

import torch
from tensorboardX import SummaryWriter
from torch.optim.lr_scheduler import ReduceLROnPlateau

from unet3d.utils import DefaultTensorboardFormatter
from . import utils


class UNet3DTrainer:
    """3D UNet trainer.

    Args:
        model (Unet3D): UNet 3D model to be trained
        optimizer (nn.optim.Optimizer): optimizer used for training
        lr_scheduler (torch.optim.lr_scheduler._LRScheduler): learning rate scheduler
            WARN: bear in mind that lr_scheduler.step() is invoked after every validation step
            (i.e. validate_after_iters) not after every epoch. So e.g. if one uses StepLR with step_size=30
            the learning rate will be adjusted after every 30 * validate_after_iters iterations.
        loss_criterion (callable): loss function
        eval_criterion (callable): used to compute training/validation metric (such as Dice, IoU, AP or Rand score)
            saving the best checkpoint is based on the result of this function on the validation set
        device (torch.device): device to train on
        loaders (dict): 'train' and 'val' loaders
        checkpoint_dir (string): dir for saving checkpoints and tensorboard logs
        max_num_epochs (int): maximum number of epochs
        max_num_iterations (int): maximum number of iterations
        validate_after_iters (int): validate after that many iterations
        log_after_iters (int): number of iterations before logging to tensorboard
        validate_iters (int): number of validation iterations, if None validate
            on the whole validation set
        eval_score_higher_is_better (bool): if True higher eval scores are considered better
        best_eval_score (float): best validation score so far (higher better)
        num_iterations (int): useful when loading the model from the checkpoint
        num_epoch (int): useful when loading the model from the checkpoint
        tensorboard_formatter (callable): converts a given batch of input/output/target image to a series of images
            that can be displayed in tensorboard
        skip_train_validation (bool): if True eval_criterion is not evaluated on the training set (used mostly when
            evaluation is expensive)
    """

    def __init__(self, model, optimizer, lr_scheduler, loss_criterion,
                 eval_criterion, device, loaders, checkpoint_dir,
                 max_num_epochs=100, max_num_iterations=1e5,
                 validate_after_iters=100, log_after_iters=100,
                 validate_iters=None, num_iterations=1, num_epoch=0,
                 eval_score_higher_is_better=True, best_eval_score=None,
                 logger=None, tensorboard_formatter=None, skip_train_validation=False):
        if logger is None:
            self.logger = utils.get_logger('UNet3DTrainer', level=logging.DEBUG)
        else:
            self.logger = logger

        self.logger.info(model)
        self.model = model
        self.optimizer = optimizer
        self.scheduler = lr_scheduler
        self.loss_criterion = loss_criterion
        self.eval_criterion = eval_criterion
        self.device = device
        self.loaders = loaders
        self.checkpoint_dir = checkpoint_dir
        self.max_num_epochs = max_num_epochs
        self.max_num_iterations = max_num_iterations
        self.validate_after_iters = validate_after_iters
        self.log_after_iters = log_after_iters
        self.validate_iters = validate_iters
        self.eval_score_higher_is_better = eval_score_higher_is_better
        logger.info(f'eval_score_higher_is_better: {eval_score_higher_is_better}')

        if best_eval_score is not None:
            self.best_eval_score = best_eval_score
        else:
            # initialize the best_eval_score
            if eval_score_higher_is_better:
                self.best_eval_score = float('-inf')
            else:
                self.best_eval_score = float('+inf')

        self.writer = SummaryWriter(log_dir=os.path.join(checkpoint_dir, 'logs'))

        assert tensorboard_formatter is not None, 'TensorboardFormatter must be provided'
        self.tensorboard_formatter = tensorboard_formatter

        self.num_iterations = num_iterations
        self.num_epoch = num_epoch
        self.skip_train_validation = skip_train_validation

    @classmethod
    def from_checkpoint(cls, checkpoint_path, model, optimizer, lr_scheduler, loss_criterion, eval_criterion, loaders,
                        logger=None, tensorboard_formatter=None, skip_train_validation=False):
        logger.info(f"Loading checkpoint '{checkpoint_path}'...")
        state = utils.load_checkpoint(checkpoint_path, model, optimizer)
        logger.info(
            f"Checkpoint loaded. Epoch: {state['epoch']}. Best val score: {state['best_eval_score']}. Num_iterations: {state['num_iterations']}")
        checkpoint_dir = os.path.split(checkpoint_path)[0]
        return cls(model, optimizer, lr_scheduler,
                   loss_criterion, eval_criterion,
                   torch.device(state['device']),
                   loaders, checkpoint_dir,
                   eval_score_higher_is_better=state['eval_score_higher_is_better'],
                   best_eval_score=state['best_eval_score'],
                   num_iterations=state['num_iterations'],
                   num_epoch=state['epoch'],
                   max_num_epochs=state['max_num_epochs'],
                   max_num_iterations=state['max_num_iterations'],
                   validate_after_iters=state['validate_after_iters'],
                   log_after_iters=state['log_after_iters'],
                   validate_iters=state['validate_iters'],
                   logger=logger,
                   tensorboard_formatter=tensorboard_formatter,
                   skip_train_validation=skip_train_validation)

    @classmethod
    def from_pretrained(cls, pre_trained, model, optimizer, lr_scheduler, loss_criterion, eval_criterion,
                        device, loaders,
                        max_num_epochs=100, max_num_iterations=1e5,
                        validate_after_iters=100, log_after_iters=100,
                        validate_iters=None, num_iterations=1, num_epoch=0,
                        eval_score_higher_is_better=True, best_eval_score=None,
                        logger=None, tensorboard_formatter=None, skip_train_validation=False):
        logger.info(f"Logging pre-trained model from '{pre_trained}'...")
        utils.load_checkpoint(pre_trained, model, None)
        checkpoint_dir = os.path.split(pre_trained)[0]
        return cls(model, optimizer, lr_scheduler,
                   loss_criterion, eval_criterion,
                   device, loaders, checkpoint_dir,
                   eval_score_higher_is_better=eval_score_higher_is_better,
                   best_eval_score=best_eval_score,
                   num_iterations=num_iterations,
                   num_epoch=num_epoch,
                   max_num_epochs=max_num_epochs,
                   max_num_iterations=max_num_iterations,
                   validate_after_iters=validate_after_iters,
                   log_after_iters=log_after_iters,
                   validate_iters=validate_iters,
                   logger=logger,
                   tensorboard_formatter=tensorboard_formatter,
                   skip_train_validation=skip_train_validation)

    def fit(self):
        for _ in range(self.num_epoch, self.max_num_epochs):
            # train for one epoch
            should_terminate = self.train(self.loaders['train'])

            if should_terminate:
                break

            self.num_epoch += 1

    def train(self, train_loader):
        """Trains the model for 1 epoch.

        Args:
            train_loader (torch.utils.data.DataLoader): training data loader

        Returns:
            True if the training should be terminated immediately, False otherwise
        """
        train_losses = utils.RunningAverage()
        train_eval_scores = utils.RunningAverage()

        # sets the model in training mode
        self.model.train()

        for i, t in enumerate(train_loader):
            self.logger.info(
                f'Training iteration {self.num_iterations}. Batch {i}. Epoch [{self.num_epoch}/{self.max_num_epochs - 1}]')

            input, target, weight = self._split_training_batch(t)
            #print(input.shape, self._batch_size(input))

            output, loss = self._forward_pass(input, target, weight)
<<<<<<< HEAD
            
=======
            #print(loss)
>>>>>>> 6a8b75e7
            train_losses.update(loss.item(), self._batch_size(input))

            # compute gradients and update parameters
            self.optimizer.zero_grad()
            loss.backward()
            self.optimizer.step()

            if self.num_iterations % self.validate_after_iters == 0:
                # evaluate on validation set
                eval_score = self.validate(self.loaders['val'])
                # adjust learning rate if necessary
                if isinstance(self.scheduler, ReduceLROnPlateau):
                    self.scheduler.step(eval_score)
                else:
                    self.scheduler.step()
                # log current learning rate in tensorboard
                self._log_lr()
                # remember best validation metric
                is_best = self._is_best_eval_score(eval_score)

                # save checkpoint
                self._save_checkpoint(is_best)

            if self.num_iterations % self.log_after_iters == 0:
                # if model contains final_activation layer for normalizing logits apply it, otherwise both
                # the evaluation metric as well as images in tensorboard will be incorrectly computed
                if hasattr(self.model, 'final_activation') and self.model.final_activation is not None:
                    output = self.model.final_activation(output)

                # compute eval criterion
                if not self.skip_train_validation:
                    eval_score = self.eval_criterion(output, target)
                    train_eval_scores.update(eval_score.item(), self._batch_size(input))

                # log stats, params and images
                self.logger.info(
                    f'Training stats. Loss: {train_losses.avg}. Evaluation score: {train_eval_scores.avg}')
                self._log_stats('train', train_losses.avg, train_eval_scores.avg)
                self._log_params()
                self._log_images(input, target, output)

            if self.max_num_iterations < self.num_iterations:
                self.logger.info(
                    f'Maximum number of iterations {self.max_num_iterations} exceeded. Finishing training...')
                return True

            self.num_iterations += 1

        return False

    def validate(self, val_loader):
        self.logger.info('Validating...')

        val_losses = utils.RunningAverage()
        val_scores = utils.RunningAverage()

        try:
            # set the model in evaluation mode; final_activation doesn't need to be called explicitly
            self.model.eval()
            with torch.no_grad():
                for i, t in enumerate(val_loader):
                    self.logger.info(f'Validation iteration {i}')

                    input, target, weight = self._split_training_batch(t)

                    output, loss = self._forward_pass(input, target, weight)
                    val_losses.update(loss.item(), self._batch_size(input))

                    eval_score = self.eval_criterion(output, target)
                    val_scores.update(eval_score.item(), self._batch_size(input))

                    if self.validate_iters is not None and self.validate_iters <= i:
                        # stop validation
                        break

                self._log_stats('val', val_losses.avg, val_scores.avg)
                self.logger.info(f'Validation finished. Loss: {val_losses.avg}. Evaluation score: {val_scores.avg}')
                return val_scores.avg
        finally:
            # set back in training mode
            self.model.train()

    def _split_training_batch(self, t):
        def _move_to_device(input):
            if isinstance(input, tuple) or isinstance(input, list):
                return tuple([_move_to_device(x) for x in input])
            else:
                return input.to(self.device)

        t = _move_to_device(t)
        weight = None
        if len(t) == 2:
            input, target = t
        else:
            input, target, weight = t
        return input, target, weight

    def _forward_pass(self, input, target, weight=None):
        # forward pass
        output = self.model(input)
        #print("Outside: input size", input.size(), "output_size", output.size())
        #print(output.cpu().detach().numpy().shape, target.cpu().numpy().shape)
        target = target.to(torch.long)
        # compute the loss
        if weight is None:
            loss = self.loss_criterion(output, target)
        else:
            loss = self.loss_criterion(output, target, weight)

        return output, loss

    def _is_best_eval_score(self, eval_score):
        if self.eval_score_higher_is_better:
            is_best = eval_score > self.best_eval_score
        else:
            is_best = eval_score < self.best_eval_score

        if is_best:
            self.logger.info(f'Saving new best evaluation metric: {eval_score}')
            self.best_eval_score = eval_score

        return is_best

    def _save_checkpoint(self, is_best):
        utils.save_checkpoint({
            'epoch': self.num_epoch + 1,
            'num_iterations': self.num_iterations,
            'model_state_dict': self.model.state_dict(),
            'best_eval_score': self.best_eval_score,
            'eval_score_higher_is_better': self.eval_score_higher_is_better,
            'optimizer_state_dict': self.optimizer.state_dict(),
            'device': str(self.device),
            'max_num_epochs': self.max_num_epochs,
            'max_num_iterations': self.max_num_iterations,
            'validate_after_iters': self.validate_after_iters,
            'log_after_iters': self.log_after_iters,
            'validate_iters': self.validate_iters
        }, is_best, checkpoint_dir=self.checkpoint_dir,
            logger=self.logger)

    def _log_lr(self):
        lr = self.optimizer.param_groups[0]['lr']
        self.writer.add_scalar('learning_rate', lr, self.num_iterations)

    def _log_stats(self, phase, loss_avg, eval_score_avg):
        tag_value = {
            f'{phase}_loss_avg': loss_avg,
            f'{phase}_eval_score_avg': eval_score_avg
        }

        for tag, value in tag_value.items():
            self.writer.add_scalar(tag, value, self.num_iterations)

    def _log_params(self):
        self.logger.info('Logging model parameters and gradients')
        for name, value in self.model.named_parameters():
            self.writer.add_histogram(name, value.data.cpu().numpy(), self.num_iterations)
            self.writer.add_histogram(name + '/grad', value.grad.data.cpu().numpy(), self.num_iterations)

    def _log_images(self, input, target, prediction):
        inputs_map = {
            'inputs': input,
            'targets': target,
            'predictions': prediction
        }
        img_sources = {}
        for name, batch in inputs_map.items():
            if isinstance(batch, list) or isinstance(batch, tuple):
                for i, b in enumerate(batch):
                    img_sources[f'{name}{i}'] = b.data.cpu().numpy()
            else:
                img_sources[name] = batch.data.cpu().numpy()

        for name, batch in img_sources.items():
            for tag, image in self.tensorboard_formatter(name, batch):
                self.writer.add_image(tag, image, self.num_iterations, dataformats='CHW')

    @staticmethod
    def _batch_size(input):
        if isinstance(input, list) or isinstance(input, tuple):
            return input[0].size(0)
        else:
            return input.size(0)<|MERGE_RESOLUTION|>--- conflicted
+++ resolved
@@ -174,11 +174,7 @@
             #print(input.shape, self._batch_size(input))
 
             output, loss = self._forward_pass(input, target, weight)
-<<<<<<< HEAD
-            
-=======
             #print(loss)
->>>>>>> 6a8b75e7
             train_losses.update(loss.item(), self._batch_size(input))
 
             # compute gradients and update parameters
