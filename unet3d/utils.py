import importlib
import logging
import os
import shutil
import sys
import io

import h5py
from PIL import Image
import numpy as np
import scipy.sparse as sparse
import torch
import matplotlib.pyplot as plt
import uuid

from sklearn.decomposition import PCA

plt.ioff()
plt.switch_backend('agg')


def save_checkpoint(state, is_best, checkpoint_dir, logger=None):
    """Saves model and training parameters at '{checkpoint_dir}/last_checkpoint.pytorch'.
    If is_best==True saves '{checkpoint_dir}/best_checkpoint.pytorch' as well.

    Args:
        state (dict): contains model's state_dict, optimizer's state_dict, epoch
            and best evaluation metric value so far
        is_best (bool): if True state contains the best model seen so far
        checkpoint_dir (string): directory where the checkpoint are to be saved
    """

    def log_info(message):
        if logger is not None:
            logger.info(message)

    if not os.path.exists(checkpoint_dir):
        log_info(
            f"Checkpoint directory does not exists. Creating {checkpoint_dir}")
        os.mkdir(checkpoint_dir)

    last_file_path = os.path.join(checkpoint_dir, 'last_checkpoint.pytorch')
    log_info(f"Saving last checkpoint to '{last_file_path}'")
    torch.save(state, last_file_path)
    if is_best:
        best_file_path = os.path.join(checkpoint_dir, 'best_checkpoint.pytorch')
        log_info(f"Saving best checkpoint to '{best_file_path}'")
        shutil.copyfile(last_file_path, best_file_path)

def load_checkpoint(checkpoint_path, model, optimizer=None, map_location='cpu'):
    """Loads model and training parameters from a given checkpoint_path
    If optimizer is provided, loads optimizer's state_dict of as well.

    Args:
        checkpoint_path (string): path to the checkpoint to be loaded
        model (torch.nn.Module): model into which the parameters are to be copied
        optimizer (torch.optim.Optimizer) optional: optimizer instance into
            which the parameters are to be copied

    Returns:
        state
    """
    if not os.path.exists(checkpoint_path):
        raise IOError(f"Checkpoint '{checkpoint_path}' does not exist")
<<<<<<< HEAD

    state = torch.load(checkpoint_path, map_location)

    if torch.cuda.device_count() < 2:
        from collections import OrderedDict
        new_state_dict = OrderedDict()
        for k, v in state['model_state_dict'].items():
            name = k[7:]
            new_state_dict[name] = v
        state['model_state_dict'] = new_state_dict
=======
    if torch.cuda.device_count() > 1 and map_location == 'cuda':
        state = torch.load(checkpoint_path)
    else:
        state = torch.load(checkpoint_path, map_location='cpu')
    from collections import OrderedDict
    new_state_dict = OrderedDict()
    for k, v in state['model_state_dict'].items():
        name = k[7:]
        new_state_dict[name] = v
    state['model_state_dict'] = new_state_dict
>>>>>>> fca11908
        
    model.load_state_dict(state['model_state_dict'])

    if optimizer is not None:
        optimizer.load_state_dict(state['optimizer_state_dict'])

    return state


'''
def load_checkpoint(checkpoint_path, model, optimizer=None):
    """Loads model and training parameters from a given checkpoint_path
    If optimizer is provided, loads optimizer's state_dict of as well.

    Args:
        checkpoint_path (string): path to the checkpoint to be loaded
        model (torch.nn.Module): model into which the parameters are to be copied
        optimizer (torch.optim.Optimizer) optional: optimizer instance into
            which the parameters are to be copied

    Returns:
        state
    """
    if not os.path.exists(checkpoint_path):
        raise IOError(f"Checkpoint '{checkpoint_path}' does not exist")

    state = torch.load(checkpoint_path)
    model.load_state_dict(state['model_state_dict'])

    if optimizer is not None:
        optimizer.load_state_dict(state['optimizer_state_dict'])

    return state
'''

def save_network_output(output_path, output, logger=None):
    if logger is not None:
        logger.info(f'Saving network output to: {output_path}...')
    output = output.detach().cpu()[0]
    with h5py.File(output_path, 'w') as f:
        f.create_dataset('predictions', data=output, compression='gzip')


def get_logger(name, level=logging.INFO, logfile=None):
    logger = logging.getLogger(name)
    logger.setLevel(level)
    # Logging to console
    stream_handler = logging.StreamHandler(sys.stdout)
    if logfile is not None:
        stream_handler = logging.FileHandler(logfile)
    formatter = logging.Formatter(
        '%(asctime)s [%(threadName)s] %(levelname)s %(name)s - %(message)s')
    stream_handler.setFormatter(formatter)
    logger.addHandler(stream_handler)

    return logger


def get_number_of_learnable_parameters(model):
    model_parameters = filter(lambda p: p.requires_grad, model.parameters())
    return sum([np.prod(p.size()) for p in model_parameters])


class RunningAverage:
    """Computes and stores the average
    """

    def __init__(self):
        self.count = 0
        self.sum = 0
        self.avg = 0

    def update(self, value, n=1):
        self.count += n
        self.sum += value * n
        self.avg = self.sum / self.count


def find_maximum_patch_size(model, device):
    """Tries to find the biggest patch size that can be send to GPU for inference
    without throwing CUDA out of memory"""
    logger = get_logger('PatchFinder')
    in_channels = model.in_channels

    patch_shapes = [(64, 128, 128), (96, 128, 128),
                    (64, 160, 160), (96, 160, 160),
                    (64, 192, 192), (96, 192, 192)]

    for shape in patch_shapes:
        # generate random patch of a given size
        patch = np.random.randn(*shape).astype('float32')

        patch = torch \
            .from_numpy(patch) \
            .view((1, in_channels) + patch.shape) \
            .to(device)

        logger.info(f"Current patch size: {shape}")
        model(patch)


def unpad(patch, index, shape, pad_width=4):
    """
    Remove `pad_width` voxels around the edges of a given patch.
    """

    def _new_slices(slicing, max_size):
        if slicing.start == 0:
            p_start = 0
            i_start = 0
        else:
            p_start = pad_width
            i_start = slicing.start + pad_width

        if slicing.stop == max_size:
            p_stop = None
            i_stop = max_size
        else:
            p_stop = -pad_width
            i_stop = slicing.stop - pad_width

        return slice(p_start, p_stop), slice(i_start, i_stop)

    D, H, W = shape

    i_c, i_z, i_y, i_x = index
    p_c = slice(0, patch.shape[0])

    p_z, i_z = _new_slices(i_z, D)
    p_y, i_y = _new_slices(i_y, H)
    p_x, i_x = _new_slices(i_x, W)

    patch_index = (p_c, p_z, p_y, p_x)
    index = (i_c, i_z, i_y, i_x)
    return patch[patch_index], index


def create_feature_maps(init_channel_number, number_of_fmaps):
    return [init_channel_number * 2 ** k for k in range(number_of_fmaps)]


# Code taken from https://github.com/cremi/cremi_python
def adapted_rand(seg, gt, all_stats=False):
    """Compute Adapted Rand error as defined by the SNEMI3D contest [1]
    Formula is given as 1 - the maximal F-score of the Rand index
    (excluding the zero component of the original labels). Adapted
    from the SNEMI3D MATLAB script, hence the strange style.
    Parameters
    ----------
    seg : np.ndarray
        the segmentation to score, where each value is the label at that point
    gt : np.ndarray, same shape as seg
        the groundtruth to score against, where each value is a label
    all_stats : boolean, optional
        whether to also return precision and recall as a 3-tuple with rand_error
    Returns
    -------
    are : float
        The adapted Rand error; equal to $1 - \frac{2pr}{p + r}$,
        where $p$ and $r$ are the precision and recall described below.
    prec : float, optional
        The adapted Rand precision. (Only returned when `all_stats` is ``True``.)
    rec : float, optional
        The adapted Rand recall.  (Only returned when `all_stats` is ``True``.)
    References
    ----------
    [1]: http://brainiac2.mit.edu/SNEMI3D/evaluation
    """
    # just to prevent division by 0
    epsilon = 1e-6

    # segA is truth, segB is query
    segA = np.ravel(gt)
    segB = np.ravel(seg)
    n = segA.size

    n_labels_A = np.amax(segA) + 1
    n_labels_B = np.amax(segB) + 1

    ones_data = np.ones(n)

    p_ij = sparse.csr_matrix((ones_data, (segA[:], segB[:])), shape=(n_labels_A, n_labels_B))

    a = p_ij[1:n_labels_A, :]
    b = p_ij[1:n_labels_A, 1:n_labels_B]
    c = p_ij[1:n_labels_A, 0].todense()
    d = b.multiply(b)

    a_i = np.array(a.sum(1))
    b_i = np.array(b.sum(0))

    sumA = np.sum(a_i * a_i)
    sumB = np.sum(b_i * b_i) + (np.sum(c) / n)
    sumAB = np.sum(d) + (np.sum(c) / n)

    precision = sumAB / max(sumB, epsilon)
    recall = sumAB / max(sumA, epsilon)

    fScore = 2.0 * precision * recall / max(precision + recall, epsilon)
    are = 1.0 - fScore

    if all_stats:
        return are, precision, recall
    else:
        return are


class _TensorboardFormatter:
    """
    Tensorboard formatters converts a given batch of images (be it input/output to the network or the target segmentation
    image) to a series of images that can be displayed in tensorboard. This is the parent class for all tensorboard
    formatters which ensures that returned images are in the 'CHW' format.
    """

    def __init__(self, **kwargs):
        pass

    def __call__(self, name, batch):
        """
        Transform a batch to a series of tuples of the form (tag, img), where `tag` corresponds to the image tag
        and `img` is the image itself.

        Args:
             name (str): one of 'inputs'/'targets'/'predictions'
             batch (torch.tensor): 4D or 5D torch tensor
        """

        def _check_img(tag_img):
            tag, img = tag_img

            assert img.ndim == 2 or img.ndim == 3, 'Only 2D (HW) and 3D (CHW) images are accepted for display'

            if img.ndim == 2:
                img = np.expand_dims(img, axis=0)
            else:
                C = img.shape[0]
                assert C == 1 or C == 3, 'Only (1, H, W) or (3, H, W) images are supported'

            return tag, img

        assert name in ['inputs', 'targets', 'predictions']

        tagged_images = self.process_batch(name, batch)

        return list(map(_check_img, tagged_images))

    def process_batch(self, name, batch):
        raise NotImplementedError


class DefaultTensorboardFormatter(_TensorboardFormatter):
    def __init__(self, **kwargs):
        super().__init__(**kwargs)

    def process_batch(self, name, batch):
        tag_template = '{}/batch_{}/channel_{}/slice_{}'

        tagged_images = []

        if batch.ndim == 5:
            # NCDHW
            slice_idx = batch.shape[2] // 2  # get the middle slice
            for batch_idx in range(batch.shape[0]):
                for channel_idx in range(batch.shape[1]):
                    tag = tag_template.format(name, batch_idx, channel_idx, slice_idx)
                    img = batch[batch_idx, channel_idx, slice_idx, ...]
                    tagged_images.append((tag, self._normalize_img(img)))
        else:
            # batch hafrom sklearn.decomposition import PCAs no channel dim: NDHW
            slice_idx = batch.shape[1] // 2  # get the middle slice
            for batch_idx in range(batch.shape[0]):
                tag = tag_template.format(name, batch_idx, 0, slice_idx)
                img = batch[batch_idx, slice_idx, ...]
                tagged_images.append((tag, self._normalize_img(img)))

        return tagged_images

    @staticmethod
    def _normalize_img(img):
        return np.nan_to_num((img - np.min(img)) / np.ptp(img))


class EmbeddingsTensorboardFormatter(DefaultTensorboardFormatter):
    def __init__(self, plot_variance=False, **kwargs):
        super().__init__(**kwargs)
        self.plot_variance = plot_variance

    def process_batch(self, name, batch):
        if name == 'inputs':
            assert batch.ndim == 5
            # skip coordinate channels and take only the first 'raw' channel
            batch = batch[:, 0, ...]
            return super().process_batch(name, batch)
        elif name == 'predictions':
            return self._embeddings_to_rgb(batch)
        else:
            return super().process_batch(name, batch)

    def _embeddings_to_rgb(self, batch):
        assert batch.ndim == 5

        tag_template = 'embeddings/batch_{}/slice_{}'
        tagged_images = []

        slice_idx = batch.shape[2] // 2  # get the middle slice
        for batch_idx in range(batch.shape[0]):
            tag = tag_template.format(batch_idx, slice_idx)
            img = batch[batch_idx, :, slice_idx, ...]  # CHW
            rgb_img = self._pca_project(img)
            tagged_images.append((tag, rgb_img))
            if self.plot_variance:
                cum_explained_variance_img = self._plot_cum_explained_variance(img)
                tagged_images.append((f'cumulative_explained_variance/batch_{batch_idx}', cum_explained_variance_img))

        return tagged_images

    def _pca_project(self, embeddings):
        assert embeddings.ndim == 3
        # reshape (C, H, W) -> (C, H * W) and transpose
        flattened_embeddings = embeddings.reshape(embeddings.shape[0], -1).transpose()
        # init PCA with 3 principal components: one for each RGB channel
        pca = PCA(n_components=3)
        # fit the model with embeddings and apply the dimensionality reduction
        flattened_embeddings = pca.fit_transform(flattened_embeddings)
        # reshape back to original
        shape = list(embeddings.shape)
        shape[0] = 3
        img = flattened_embeddings.transpose().reshape(shape)
        # normalize to [0, 255]
        img = 255 * (img - np.min(img)) / np.ptp(img)
        return img.astype('uint8')

    def _plot_cum_explained_variance(self, embeddings):
        # reshape (C, H, W) -> (C, H * W) and transpose
        flattened_embeddings = embeddings.reshape(embeddings.shape[0], -1).transpose()
        # fit PCA to the data
        pca = PCA().fit(flattened_embeddings)

        plt.figure()
        # plot cumulative explained variance ratio
        plt.plot(np.cumsum(pca.explained_variance_ratio_))
        plt.xlabel('number of components')
        plt.ylabel('cumulative explained variance');
        buf = io.BytesIO()
        plt.savefig(buf, format='jpeg')
        buf.seek(0)
        img = np.asarray(Image.open(buf)).transpose(2, 0, 1)
        plt.close('all')
        return img


def get_tensorboard_formatter(config):
    if config is None:
        return DefaultTensorboardFormatter()

    class_name = config['name']
    m = importlib.import_module('unet3d.utils')
    clazz = getattr(m, class_name)
    return clazz(**config)


def expand_as_one_hot(input, C, ignore_index=None):
    """
    Converts NxDxHxW label image to NxCxDxHxW, where each label gets converted to its corresponding one-hot vector
    :param input: 4D input image (NxDxHxW)
    :param C: number of channels/labels
    :param ignore_index: ignore index to be kept during the expansion
    :return: 5D output image (NxCxDxHxW)
    """
    assert input.dim() == 4

    # expand the input tensor to Nx1xDxHxW before scattering
    input = input.unsqueeze(1)
    # create result tensor shape (NxCxDxHxW)
    shape = list(input.size())
    shape[1] = C

    if ignore_index is not None:
        # create ignore_index mask for the result
        mask = input.expand(shape) == ignore_index
        # clone the src tensor and zero out ignore_index in the input
        input = input.clone()
        input[input == ignore_index] = 0
        # scatter to get the one-hot tensor
        result = torch.zeros(shape).to(input.device).scatter_(1, input, 1)
        # bring back the ignore_index in the result
        result[mask] = ignore_index
        return result
    else:
        # scatter to get the one-hot tensor
        return torch.zeros(shape).to(input.device).scatter_(1, input, 1)


def plot_segm(segm, ground_truth, plots_dir='.'):
    """
    Saves predicted and ground truth segmentation into a PNG files (one per channel).

    :param segm: 4D ndarray (CDHW)
    :param ground_truth: 4D ndarray (CDHW)
    :param plots_dir: directory where to save the plots
    """
    f, axarr = plt.subplots(1, 2)

    for seg, gt in zip(segm, ground_truth):
        mid_z = seg.shape[0] // 2

        axarr[0].imshow(seg[mid_z], cmap='prism')
        axarr[0].set_title('Predicted segmentation')

        axarr[1].imshow(gt[mid_z], cmap='prism')
        axarr[1].set_title('Ground truth segmentation')

        file_name = f'segm_{str(uuid.uuid4())[:8]}.png'
        plt.savefig(os.path.join(plots_dir, file_name))<|MERGE_RESOLUTION|>--- conflicted
+++ resolved
@@ -62,7 +62,6 @@
     """
     if not os.path.exists(checkpoint_path):
         raise IOError(f"Checkpoint '{checkpoint_path}' does not exist")
-<<<<<<< HEAD
 
     state = torch.load(checkpoint_path, map_location)
 
@@ -73,18 +72,7 @@
             name = k[7:]
             new_state_dict[name] = v
         state['model_state_dict'] = new_state_dict
-=======
-    if torch.cuda.device_count() > 1 and map_location == 'cuda':
-        state = torch.load(checkpoint_path)
-    else:
-        state = torch.load(checkpoint_path, map_location='cpu')
-    from collections import OrderedDict
-    new_state_dict = OrderedDict()
-    for k, v in state['model_state_dict'].items():
-        name = k[7:]
-        new_state_dict[name] = v
-    state['model_state_dict'] = new_state_dict
->>>>>>> fca11908
+
         
     model.load_state_dict(state['model_state_dict'])
 
