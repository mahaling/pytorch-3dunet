import importlib
import logging
import os
import shutil
import sys
import io

import h5py
from PIL import Image
import numpy as np
import scipy.sparse as sparse
import torch
import matplotlib.pyplot as plt
import uuid

from sklearn.decomposition import PCA

plt.ioff()
plt.switch_backend('agg')


def save_checkpoint(state, is_best, checkpoint_dir, logger=None):
    """Saves model and training parameters at '{checkpoint_dir}/last_checkpoint.pytorch'.
    If is_best==True saves '{checkpoint_dir}/best_checkpoint.pytorch' as well.

    Args:
        state (dict): contains model's state_dict, optimizer's state_dict, epoch
            and best evaluation metric value so far
        is_best (bool): if True state contains the best model seen so far
        checkpoint_dir (string): directory where the checkpoint are to be saved
    """

    def log_info(message):
        if logger is not None:
            logger.info(message)

    if not os.path.exists(checkpoint_dir):
        log_info(
            f"Checkpoint directory does not exists. Creating {checkpoint_dir}")
        os.mkdir(checkpoint_dir)

    last_file_path = os.path.join(checkpoint_dir, 'last_checkpoint.pytorch')
    log_info(f"Saving last checkpoint to '{last_file_path}'")
    torch.save(state, last_file_path)
    if is_best:
        best_file_path = os.path.join(checkpoint_dir, 'best_checkpoint.pytorch')
        log_info(f"Saving best checkpoint to '{best_file_path}'")
        shutil.copyfile(last_file_path, best_file_path)

def load_checkpoint(checkpoint_path, model, optimizer=None, map_location='cpu'):
    """Loads model and training parameters from a given checkpoint_path
    If optimizer is provided, loads optimizer's state_dict of as well.

    Args:
        checkpoint_path (string): path to the checkpoint to be loaded
        model (torch.nn.Module): model into which the parameters are to be copied
        optimizer (torch.optim.Optimizer) optional: optimizer instance into
            which the parameters are to be copied

    Returns:
        state
    """
    if not os.path.exists(checkpoint_path):
        raise IOError(f"Checkpoint '{checkpoint_path}' does not exist")
    if torch.cuda.device_count() > 1 and map_location == 'gpu':
        state = torch.load(checkpoint_path)
    else:
<<<<<<< HEAD
        state = torch.load(checkpoint_path, map_location='cpu')
    from collections import OrderedDict
    new_state_dict = OrderedDict()
    for k, v in state['model_state_dict'].items():
        name = k[7:]
        new_state_dict[name] = v
    state['model_state_dict'] = new_state_dict
=======
        state = torch.load(checkpoint_path, map_location=map_location)
        from collections import OrderedDict
        new_state_dict = OrderedDict()
        for k, v in state['model_state_dict'].items():
            name = k[7:]
            new_state_dict[name] = v
        state['model_state_dict'] = new_state_dict
>>>>>>> 9bf7b9de
        
    model.load_state_dict(state['model_state_dict'])

    if optimizer is not None:
        optimizer.load_state_dict(state['optimizer_state_dict'])

    return state


'''
def load_checkpoint(checkpoint_path, model, optimizer=None):
    """Loads model and training parameters from a given checkpoint_path
    If optimizer is provided, loads optimizer's state_dict of as well.

    Args:
        checkpoint_path (string): path to the checkpoint to be loaded
        model (torch.nn.Module): model into which the parameters are to be copied
        optimizer (torch.optim.Optimizer) optional: optimizer instance into
            which the parameters are to be copied

    Returns:
        state
    """
    if not os.path.exists(checkpoint_path):
        raise IOError(f"Checkpoint '{checkpoint_path}' does not exist")

    state = torch.load(checkpoint_path)
    model.load_state_dict(state['model_state_dict'])

    if optimizer is not None:
        optimizer.load_state_dict(state['optimizer_state_dict'])

    return state
'''

def save_network_output(output_path, output, logger=None):
    if logger is not None:
        logger.info(f'Saving network output to: {output_path}...')
    output = output.detach().cpu()[0]
    with h5py.File(output_path, 'w') as f:
        f.create_dataset('predictions', data=output, compression='gzip')


def get_logger(name, level=logging.INFO, logfile=None):
    logger = logging.getLogger(name)
    logger.setLevel(level)
    # Logging to console
    stream_handler = logging.StreamHandler(sys.stdout)
    if logfile is not None:
        stream_handler = logging.FileHandler(logfile)
    formatter = logging.Formatter(
        '%(asctime)s [%(threadName)s] %(levelname)s %(name)s - %(message)s')
    stream_handler.setFormatter(formatter)
    logger.addHandler(stream_handler)

    return logger


def get_number_of_learnable_parameters(model):
    model_parameters = filter(lambda p: p.requires_grad, model.parameters())
    return sum([np.prod(p.size()) for p in model_parameters])


class RunningAverage:
    """Computes and stores the average
    """

    def __init__(self):
        self.count = 0
        self.sum = 0
        self.avg = 0

    def update(self, value, n=1):
        self.count += n
        self.sum += value * n
        self.avg = self.sum / self.count


def find_maximum_patch_size(model, device):
    """Tries to find the biggest patch size that can be send to GPU for inference
    without throwing CUDA out of memory"""
    logger = get_logger('PatchFinder')
    in_channels = model.in_channels

    patch_shapes = [(64, 128, 128), (96, 128, 128),
                    (64, 160, 160), (96, 160, 160),
                    (64, 192, 192), (96, 192, 192)]

    for shape in patch_shapes:
        # generate random patch of a given size
        patch = np.random.randn(*shape).astype('float32')

        patch = torch \
            .from_numpy(patch) \
            .view((1, in_channels) + patch.shape) \
            .to(device)

        logger.info(f"Current patch size: {shape}")
        model(patch)


def unpad(patch, index, shape, pad_width=4):
    """
    Remove `pad_width` voxels around the edges of a given patch.
    """

    def _new_slices(slicing, max_size):
        if slicing.start == 0:
            p_start = 0
            i_start = 0
        else:
            p_start = pad_width
            i_start = slicing.start + pad_width

        if slicing.stop == max_size:
            p_stop = None
            i_stop = max_size
        else:
            p_stop = -pad_width
            i_stop = slicing.stop - pad_width

        return slice(p_start, p_stop), slice(i_start, i_stop)

    D, H, W = shape

    i_c, i_z, i_y, i_x = index
    p_c = slice(0, patch.shape[0])

    p_z, i_z = _new_slices(i_z, D)
    p_y, i_y = _new_slices(i_y, H)
    p_x, i_x = _new_slices(i_x, W)

    patch_index = (p_c, p_z, p_y, p_x)
    index = (i_c, i_z, i_y, i_x)
    return patch[patch_index], index


def create_feature_maps(init_channel_number, number_of_fmaps):
    return [init_channel_number * 2 ** k for k in range(number_of_fmaps)]


# Code taken from https://github.com/cremi/cremi_python
def adapted_rand(seg, gt, all_stats=False):
    """Compute Adapted Rand error as defined by the SNEMI3D contest [1]
    Formula is given as 1 - the maximal F-score of the Rand index
    (excluding the zero component of the original labels). Adapted
    from the SNEMI3D MATLAB script, hence the strange style.
    Parameters
    ----------
    seg : np.ndarray
        the segmentation to score, where each value is the label at that point
    gt : np.ndarray, same shape as seg
        the groundtruth to score against, where each value is a label
    all_stats : boolean, optional
        whether to also return precision and recall as a 3-tuple with rand_error
    Returns
    -------
    are : float
        The adapted Rand error; equal to $1 - \frac{2pr}{p + r}$,
        where $p$ and $r$ are the precision and recall described below.
    prec : float, optional
        The adapted Rand precision. (Only returned when `all_stats` is ``True``.)
    rec : float, optional
        The adapted Rand recall.  (Only returned when `all_stats` is ``True``.)
    References
    ----------
    [1]: http://brainiac2.mit.edu/SNEMI3D/evaluation
    """
    # just to prevent division by 0
    epsilon = 1e-6

    # segA is truth, segB is query
    segA = np.ravel(gt)
    segB = np.ravel(seg)
    n = segA.size

    n_labels_A = np.amax(segA) + 1
    n_labels_B = np.amax(segB) + 1

    ones_data = np.ones(n)

    p_ij = sparse.csr_matrix((ones_data, (segA[:], segB[:])), shape=(n_labels_A, n_labels_B))

    a = p_ij[1:n_labels_A, :]
    b = p_ij[1:n_labels_A, 1:n_labels_B]
    c = p_ij[1:n_labels_A, 0].todense()
    d = b.multiply(b)

    a_i = np.array(a.sum(1))
    b_i = np.array(b.sum(0))

    sumA = np.sum(a_i * a_i)
    sumB = np.sum(b_i * b_i) + (np.sum(c) / n)
    sumAB = np.sum(d) + (np.sum(c) / n)

    precision = sumAB / max(sumB, epsilon)
    recall = sumAB / max(sumA, epsilon)

    fScore = 2.0 * precision * recall / max(precision + recall, epsilon)
    are = 1.0 - fScore

    if all_stats:
        return are, precision, recall
    else:
        return are


class _TensorboardFormatter:
    """
    Tensorboard formatters converts a given batch of images (be it input/output to the network or the target segmentation
    image) to a series of images that can be displayed in tensorboard. This is the parent class for all tensorboard
    formatters which ensures that returned images are in the 'CHW' format.
    """

    def __init__(self, **kwargs):
        pass

    def __call__(self, name, batch):
        """
        Transform a batch to a series of tuples of the form (tag, img), where `tag` corresponds to the image tag
        and `img` is the image itself.

        Args:
             name (str): one of 'inputs'/'targets'/'predictions'
             batch (torch.tensor): 4D or 5D torch tensor
        """

        def _check_img(tag_img):
            tag, img = tag_img

            assert img.ndim == 2 or img.ndim == 3, 'Only 2D (HW) and 3D (CHW) images are accepted for display'

            if img.ndim == 2:
                img = np.expand_dims(img, axis=0)
            else:
                C = img.shape[0]
                assert C == 1 or C == 3, 'Only (1, H, W) or (3, H, W) images are supported'

            return tag, img

        assert name in ['inputs', 'targets', 'predictions']

        tagged_images = self.process_batch(name, batch)

        return list(map(_check_img, tagged_images))

    def process_batch(self, name, batch):
        raise NotImplementedError


class DefaultTensorboardFormatter(_TensorboardFormatter):
    def __init__(self, **kwargs):
        super().__init__(**kwargs)

    def process_batch(self, name, batch):
        tag_template = '{}/batch_{}/channel_{}/slice_{}'

        tagged_images = []

        if batch.ndim == 5:
            # NCDHW
            slice_idx = batch.shape[2] // 2  # get the middle slice
            for batch_idx in range(batch.shape[0]):
                for channel_idx in range(batch.shape[1]):
                    tag = tag_template.format(name, batch_idx, channel_idx, slice_idx)
                    img = batch[batch_idx, channel_idx, slice_idx, ...]
                    tagged_images.append((tag, self._normalize_img(img)))
        else:
            # batch hafrom sklearn.decomposition import PCAs no channel dim: NDHW
            slice_idx = batch.shape[1] // 2  # get the middle slice
            for batch_idx in range(batch.shape[0]):
                tag = tag_template.format(name, batch_idx, 0, slice_idx)
                img = batch[batch_idx, slice_idx, ...]
                tagged_images.append((tag, self._normalize_img(img)))

        return tagged_images

    @staticmethod
    def _normalize_img(img):
        return np.nan_to_num((img - np.min(img)) / np.ptp(img))


class EmbeddingsTensorboardFormatter(DefaultTensorboardFormatter):
    def __init__(self, plot_variance=False, **kwargs):
        super().__init__(**kwargs)
        self.plot_variance = plot_variance

    def process_batch(self, name, batch):
        if name == 'inputs':
            assert batch.ndim == 5
            # skip coordinate channels and take only the first 'raw' channel
            batch = batch[:, 0, ...]
            return super().process_batch(name, batch)
        elif name == 'predictions':
            return self._embeddings_to_rgb(batch)
        else:
            return super().process_batch(name, batch)

    def _embeddings_to_rgb(self, batch):
        assert batch.ndim == 5

        tag_template = 'embeddings/batch_{}/slice_{}'
        tagged_images = []

        slice_idx = batch.shape[2] // 2  # get the middle slice
        for batch_idx in range(batch.shape[0]):
            tag = tag_template.format(batch_idx, slice_idx)
            img = batch[batch_idx, :, slice_idx, ...]  # CHW
            rgb_img = self._pca_project(img)
            tagged_images.append((tag, rgb_img))
            if self.plot_variance:
                cum_explained_variance_img = self._plot_cum_explained_variance(img)
                tagged_images.append((f'cumulative_explained_variance/batch_{batch_idx}', cum_explained_variance_img))

        return tagged_images

    def _pca_project(self, embeddings):
        assert embeddings.ndim == 3
        # reshape (C, H, W) -> (C, H * W) and transpose
        flattened_embeddings = embeddings.reshape(embeddings.shape[0], -1).transpose()
        # init PCA with 3 principal components: one for each RGB channel
        pca = PCA(n_components=3)
        # fit the model with embeddings and apply the dimensionality reduction
        flattened_embeddings = pca.fit_transform(flattened_embeddings)
        # reshape back to original
        shape = list(embeddings.shape)
        shape[0] = 3
        img = flattened_embeddings.transpose().reshape(shape)
        # normalize to [0, 255]
        img = 255 * (img - np.min(img)) / np.ptp(img)
        return img.astype('uint8')

    def _plot_cum_explained_variance(self, embeddings):
        # reshape (C, H, W) -> (C, H * W) and transpose
        flattened_embeddings = embeddings.reshape(embeddings.shape[0], -1).transpose()
        # fit PCA to the data
        pca = PCA().fit(flattened_embeddings)

        plt.figure()
        # plot cumulative explained variance ratio
        plt.plot(np.cumsum(pca.explained_variance_ratio_))
        plt.xlabel('number of components')
        plt.ylabel('cumulative explained variance');
        buf = io.BytesIO()
        plt.savefig(buf, format='jpeg')
        buf.seek(0)
        img = np.asarray(Image.open(buf)).transpose(2, 0, 1)
        plt.close('all')
        return img


def get_tensorboard_formatter(config):
    if config is None:
        return DefaultTensorboardFormatter()

    class_name = config['name']
    m = importlib.import_module('unet3d.utils')
    clazz = getattr(m, class_name)
    return clazz(**config)


def expand_as_one_hot(input, C, ignore_index=None):
    """
    Converts NxDxHxW label image to NxCxDxHxW, where each label gets converted to its corresponding one-hot vector
    :param input: 4D input image (NxDxHxW)
    :param C: number of channels/labels
    :param ignore_index: ignore index to be kept during the expansion
    :return: 5D output image (NxCxDxHxW)
    """
    assert input.dim() == 4

    # expand the input tensor to Nx1xDxHxW before scattering
    input = input.unsqueeze(1)
    # create result tensor shape (NxCxDxHxW)
    shape = list(input.size())
    shape[1] = C

    if ignore_index is not None:
        # create ignore_index mask for the result
        mask = input.expand(shape) == ignore_index
        # clone the src tensor and zero out ignore_index in the input
        input = input.clone()
        input[input == ignore_index] = 0
        # scatter to get the one-hot tensor
        result = torch.zeros(shape).to(input.device).scatter_(1, input, 1)
        # bring back the ignore_index in the result
        result[mask] = ignore_index
        return result
    else:
        # scatter to get the one-hot tensor
        return torch.zeros(shape).to(input.device).scatter_(1, input, 1)


def plot_segm(segm, ground_truth, plots_dir='.'):
    """
    Saves predicted and ground truth segmentation into a PNG files (one per channel).

    :param segm: 4D ndarray (CDHW)
    :param ground_truth: 4D ndarray (CDHW)
    :param plots_dir: directory where to save the plots
    """
    f, axarr = plt.subplots(1, 2)

    for seg, gt in zip(segm, ground_truth):
        mid_z = seg.shape[0] // 2

        axarr[0].imshow(seg[mid_z], cmap='prism')
        axarr[0].set_title('Predicted segmentation')

        axarr[1].imshow(gt[mid_z], cmap='prism')
        axarr[1].set_title('Ground truth segmentation')

        file_name = f'segm_{str(uuid.uuid4())[:8]}.png'
        plt.savefig(os.path.join(plots_dir, file_name))<|MERGE_RESOLUTION|>--- conflicted
+++ resolved
@@ -65,7 +65,6 @@
     if torch.cuda.device_count() > 1 and map_location == 'gpu':
         state = torch.load(checkpoint_path)
     else:
-<<<<<<< HEAD
         state = torch.load(checkpoint_path, map_location='cpu')
     from collections import OrderedDict
     new_state_dict = OrderedDict()
@@ -73,15 +72,6 @@
         name = k[7:]
         new_state_dict[name] = v
     state['model_state_dict'] = new_state_dict
-=======
-        state = torch.load(checkpoint_path, map_location=map_location)
-        from collections import OrderedDict
-        new_state_dict = OrderedDict()
-        for k, v in state['model_state_dict'].items():
-            name = k[7:]
-            new_state_dict[name] = v
-        state['model_state_dict'] = new_state_dict
->>>>>>> 9bf7b9de
         
     model.load_state_dict(state['model_state_dict'])
 
